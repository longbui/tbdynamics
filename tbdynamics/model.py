--- conflicted
+++ resolved
@@ -115,14 +115,10 @@
         ("early_activation", "early_latent", "infectious", 1.0),
         (
             "late_activation",
-<<<<<<< HEAD
-=======
-            1.0,
->>>>>>> 8e73a3e5
+            Parameter("progression_multiplier"),
             "late_latent",
-            "infectious",
-            Parameter("progression_multiplier"),
-        ),
+            "infectious"
+        )
     ]
     for process, origin, destination, rate in latency_flows:
         model.add_transition_flow(process, rate, origin, destination)
@@ -277,12 +273,8 @@
 def request_model_outputs(
     model, compartments, latent_compartments, infectious_compartments, age_strata
 ):
-    pop = model.request_output_for_compartments("total_population", compartments)
-<<<<<<< HEAD
-    latent =model.request_output_for_compartments("latent_population_size", latent_compartments)
-=======
-    latent = model.request_output_for_compartments("latent_population_size", latent_compartments)
->>>>>>> 8e73a3e5
+    model.request_output_for_compartments("total_population", compartments)
+    model.request_output_for_compartments("latent_population_size", latent_compartments)
     model.request_function_output(
         "percentage_latent",
         100.0
@@ -295,12 +287,8 @@
     model.request_function_output(
         "prevalence_infectious",
         1e5
-        * infectious
-<<<<<<< HEAD
-        / pop
-=======
-        / pop,
->>>>>>> 8e73a3e5
+        * DerivedOutput("infectious_population_size")
+        / DerivedOutput("total_population"),
     )
     for age_stratum in age_strata:
         model.request_output_for_compartments(
