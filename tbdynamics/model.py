from pathlib import Path
from typing import Dict
from summer2 import CompartmentalModel
from summer2.functions.time import (
    get_sigmoidal_interpolation_function,
    get_linear_interpolation_function,
)
from summer2.parameters import Parameter, Function, Time

from .utils import triangle_wave_func
from .inputs import get_birth_rate, get_death_rate, process_death_rate
from .constants import (
    compartments,
    infectious_compartments,
<<<<<<< HEAD
=======
    latent_compartments,
>>>>>>> 399bf236
    age_strata,
    organ_strata,
)
from .outputs import request_model_outputs
from .strats import get_age_strat, get_organ_strat




def build_model(
    fixed_params: Dict[str, any],
    matrix,
    covid_effects: Dict[str, bool],
    improved_detection_multiplier: float = None,
) -> CompartmentalModel:
    """
    Builds and returns a compartmental model for epidemiological studies, incorporating
    various flows and stratifications based on age, organ status, and treatment outcomes.

    Args:
        compartments: List of compartment names in the model.
        latent_compartments: List of latent compartment names.
        infectious_compartments: List of infectious compartment names.
        age_strata: List of age groups for stratification.
        time_start: Start time for the model simulation.
        time_end: End time for the model simulation.
        time_step: Time step for the model simulation.
        fixed_params: Dictionary of parameters with fixed values.
        matrix: Mixing matrix for age stratification.

    Returns:
        A configured CompartmentalModel object.
    """
    model = CompartmentalModel(
        times=(fixed_params["time_start"], fixed_params["time_end"]),
        compartments=compartments,
        infectious_compartments=infectious_compartments,
        timestep=fixed_params["time_step"],
    )

    birth_rates = get_birth_rate()
    death_rates = get_death_rate()
    death_df = process_death_rate(death_rates, age_strata, birth_rates.index)
    model.set_initial_population({"susceptible": Parameter("start_population_size")})
    seed_infectious(model)
    # add birth flow
    crude_birth_rate = get_sigmoidal_interpolation_function(
        birth_rates.index, birth_rates.values
    )
    model.add_crude_birth_flow("birth", crude_birth_rate, "susceptible")
    # Add natural death flow
    model.add_universal_death_flows(
        "universal_death", 1.0
    )  # Adjusted later by age stratification
    add_infection_flow(model, covid_effects['contact_reduction'])
    add_latency_flow(model)
    # Add self-recovery flow
    model.add_transition_flow(
        "self_recovery", 1.0, "infectious", "recovered"
    )  # later adjusted by organ status
    # Add detection
    model.add_transition_flow(
        "detection", 1.0, "infectious", "on_treatment"
    )  # will be adjusted later
    add_treatment_related_outcomes(model)
    # Add infect death flow
    model.add_death_flow(
        "infect_death", 1.0, "infectious"
    )  # later adjusted by organ status
    age_strat = get_age_strat(
        compartments,
        infectious_compartments,
        age_strata,
        death_df,
        fixed_params,
        matrix,
    )
    model.stratify_with(age_strat)
    organ_strat = get_organ_strat(infectious_compartments, organ_strata, fixed_params, covid_effects['detection_reduction'], improved_detection_multiplier)
    model.stratify_with(organ_strat)
    request_model_outputs(
        model,
<<<<<<< HEAD
=======
        compartments,
        latent_compartments,
        infectious_compartments,
        age_strata,
        organ_strata,
>>>>>>> 399bf236
        covid_effects['detection_reduction']
    )
    return model


def add_infection_flow(model: CompartmentalModel, contact_reduction):
    """
    Adds infection flows to the model, allowing for the transition of individuals from
    specific compartments (e.g., susceptible, late latent, recovered) to the early latent
    state. The transitions are defined by infection modifiers that adjust the base contact
    rate, which represents the frequency of infection transmission.

    Args:
        model: The compartmental model to which the infection flows are to be added.

    Each flow is defined by a pair (origin, modifier):
    - `origin`: The name of the compartment from which individuals will transition.
    - `modifier`: A parameter name that modifies the base contact rate for the specific flow.
      If `None`, the contact rate is used without modification.
    """
    infection_flows = [
        ("susceptible", None),
        (
            "late_latent",
            "rr_infection_latent",
        ),
        (
            "recovered",
            "rr_infection_recovered",
        ),
    ]
    contact_rate = Parameter("contact_rate") * (
        get_linear_interpolation_function(
            [2020.0, 2021.0, 2022], [1.0, 1 - Parameter("contact_reduction"), 1.0]
        )
        if contact_reduction
        else 1.0
    )
    for origin, modifier in infection_flows:
        process = f"infection_from_{origin}"
        modifier = Parameter(modifier) if modifier else 1.0
        flow_rate = contact_rate * modifier
        model.add_infection_frequency_flow(process, flow_rate, origin, "early_latent")


def add_latency_flow(model):
    """
    Adds latency flows to the compartmental model, representing the progression of the disease
    through different stages of latency. This function defines three main flows: stabilization,
    early activation, and late activation.

    - Stabilization flow represents the transition of individuals from the 'early_latent' compartment
      to the 'late_latent' compartment, indicating a period where the disease does not progress or show symptoms.

    - Early activation flow represents the transition from 'early_latent' to 'infectious', modeling the
      scenario where the disease becomes active and infectious shortly after the initial infection.

    - Late activation flow represents the transition from 'late_latent' to 'infectious', modeling the
      scenario where the disease becomes active and infectious after a longer period of latency.

    Each flow is defined with a name, a rate (set to 1.0 and will be adjusted based on empirical data or model needs), and the source and destination compartments.

    Args:
        model: The compartmental model to which the latency flows are to be added.
    """
    latency_flows = [
        ("stabilisation", 1.0, "early_latent", "late_latent"),
        ("early_activation", 1.0, "early_latent", "infectious"),
        ("late_activation", 1.0, "late_latent", "infectious"),
    ]
    for latency_flow in latency_flows:
        model.add_transition_flow(*latency_flow)


def add_treatment_related_outcomes(model: CompartmentalModel) -> None:
    """
    Adds treatment-related outcome flows to the compartmental model. This includes flows for treatment recovery,
    treatment-related death, and relapse. Initial rates are set as placeholders, with the expectation that
    they may be adjusted later based on specific factors such as organ involved or patient age.
    """

    treatment_outcomes_flows = [
        ("treatment_recovery", 1.0, "recovered"),  # later adjusted by age
        ("relapse", 1.0, "infectious"),
    ]

    # Add each transition flow defined in treatment_flows
    for flow_name, rate, to_compartment in treatment_outcomes_flows:
        model.add_transition_flow(
            flow_name,
            rate,  # Directly using the rate for now
            "on_treatment",
            to_compartment,
        )

    # Define and add treatment death flow separately since it uses a different method
    treatment_death_flow = ["treatment_death", 1.0, "on_treatment"]
    model.add_death_flow(*treatment_death_flow)


def seed_infectious(model: CompartmentalModel):
    """
    Adds an importation flow to the model to simulate the initial seeding of infectious individuals.
    This is used to introduce the disease into the population at any time of the simulation.

    Args:
        model: The compartmental model to which the infectious seed is to be added.
    """
    seed_args = [
        Time,
        Parameter("seed_time"),
        Parameter("seed_duration"),
        Parameter("seed_num"),
    ]
    seed_func = Function(triangle_wave_func, seed_args)
    model.add_importation_flow(
        "seed_infectious",
        seed_func,
        "infectious",
        split_imports=True,
    )<|MERGE_RESOLUTION|>--- conflicted
+++ resolved
@@ -1,5 +1,6 @@
 from pathlib import Path
-from typing import Dict
+import numpy as np
+from typing import List, Dict
 from summer2 import CompartmentalModel
 from summer2.functions.time import (
     get_sigmoidal_interpolation_function,
@@ -12,10 +13,7 @@
 from .constants import (
     compartments,
     infectious_compartments,
-<<<<<<< HEAD
-=======
     latent_compartments,
->>>>>>> 399bf236
     age_strata,
     organ_strata,
 )
@@ -23,6 +21,8 @@
 from .strats import get_age_strat, get_organ_strat
 
 
+BASE_PATH = Path(__file__).parent.parent.resolve()
+DATA_PATH = BASE_PATH / "data"
 
 
 def build_model(
@@ -98,14 +98,11 @@
     model.stratify_with(organ_strat)
     request_model_outputs(
         model,
-<<<<<<< HEAD
-=======
         compartments,
         latent_compartments,
         infectious_compartments,
         age_strata,
         organ_strata,
->>>>>>> 399bf236
         covid_effects['detection_reduction']
     )
     return model
