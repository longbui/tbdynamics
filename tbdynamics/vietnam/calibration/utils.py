--- conflicted
+++ resolved
@@ -90,11 +90,7 @@
     - list: A list of Target instances.
     """
     target_data = load_targets(VN_PATH / "targets.yml")
-<<<<<<< HEAD
-    notif_dispersion = esp.TruncNormalPrior("notif_dispersion",0.0,0.3, (0.0, np.inf))
-=======
     notif_dispersion = esp.TruncNormalPrior("notif_dispersion",0.0,0.1, (0.0, np.inf))
->>>>>>> 66a97e3d
     prev_dispersion = esp.UniformPrior("prev_dispersion", (20.0, 70.0))
     # sptb_dispersion = esp.UniformPrior("sptb_dispersion", (5.0,30.0))
     return [
